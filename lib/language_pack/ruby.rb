require "tmpdir"
require "rubygems"
require "language_pack"
require "language_pack/base"
require "language_pack/bundler_lockfile"

# base Ruby Language Pack. This is for any base ruby app.
class LanguagePack::Ruby < LanguagePack::Base
  include LanguagePack::BundlerLockfile
  extend LanguagePack::BundlerLockfile

  BUILDPACK_VERSION    = "v62"
  LIBYAML_VERSION      = "0.1.4"
  LIBYAML_PATH         = "libyaml-#{LIBYAML_VERSION}"
  BUNDLER_VERSION      = "1.3.2"
  BUNDLER_GEM_PATH     = "bundler-#{BUNDLER_VERSION}"
  NODE_VERSION         = "0.4.7"
  NODE_JS_BINARY_PATH  = "node-#{NODE_VERSION}"
  JVM_BASE_URL         = "http://heroku-jdk.s3.amazonaws.com"
  JVM_VERSION          = "openjdk7-latest"
  DEFAULT_RUBY_VERSION = "ruby-1.9.3"

  # detects if this is a valid Ruby app
  # @return [Boolean] true if it's a Ruby app
  def self.use?
    File.exist?("Gemfile")
  end

  def self.lockfile_parser
    require "bundler"
    Bundler::LockfileParser.new(File.read("Gemfile.lock"))
  end

  def self.gem_version(name)
    gem_version = nil
    bootstrap_bundler do |bundler_path|
      $: << "#{bundler_path}/gems/bundler-#{LanguagePack::Ruby::BUNDLER_VERSION}/lib"
      gem         = lockfile_parser.specs.detect {|gem| gem.name == name }
      gem_version = gem.version if gem
    end

    gem_version
  end

  def name
    "Ruby"
  end

  def default_addons
    add_dev_database_addon
  end

  def default_config_vars
    vars = {
      "LANG"     => "en_US.UTF-8",
      "PATH"     => default_path,
      "GEM_PATH" => slug_vendor_base,
    }

    ruby_version_jruby? ? vars.merge({
      "JAVA_OPTS" => default_java_opts,
      "JRUBY_OPTS" => default_jruby_opts,
      "JAVA_TOOL_OPTIONS" => default_java_tool_options
    }) : vars
  end

  def default_process_types
    {
      "rake"    => "bundle exec rake",
      "console" => "bundle exec irb"
    }
  end

  def compile
    Dir.chdir(build_path)
    remove_vendor_bundle
    install_ruby
    install_jvm
    setup_language_pack_environment
    setup_profiled
    allow_git do
      install_language_pack_gems
      build_bundler
      create_database_yml
      install_binaries
      run_assets_precompile_rake_task
    end
  end

private

  # the base PATH environment variable to be used
  # @return [String] the resulting PATH
  def default_path
    "bin:#{slug_vendor_base}/bin:/usr/local/bin:/usr/bin:/bin"
  end

  # the relative path to the bundler directory of gems
  # @return [String] resulting path
  def slug_vendor_base
    if @slug_vendor_base
      @slug_vendor_base
    elsif @ruby_version == "ruby-1.8.7"
      @slug_vendor_base = "vendor/bundle/1.8"
    else
      @slug_vendor_base = run(%q(ruby -e "require 'rbconfig';puts \"vendor/bundle/#{RUBY_ENGINE}/#{RbConfig::CONFIG['ruby_version']}\"")).chomp
    end
  end

  # the relative path to the vendored ruby directory
  # @return [String] resulting path
  def slug_vendor_ruby
    "vendor/#{ruby_version}"
  end

  # the relative path to the vendored jvm
  # @return [String] resulting path
  def slug_vendor_jvm
    "vendor/jvm"
  end

  # the absolute path of the build ruby to use during the buildpack
  # @return [String] resulting path
  def build_ruby_path
    "/tmp/#{ruby_version}"
  end

  # fetch the ruby version from bundler
  # @return [String, nil] returns the ruby version if detected or nil if none is detected
  def ruby_version
    return @ruby_version if @ruby_version_run

    @ruby_version_run     = true
    @ruby_version_env_var = false

    bootstrap_bundler do |bundler_path|
      old_system_path = "/usr/local/bin:/usr/local/sbin:/usr/bin:/bin:/usr/sbin:/sbin"
      @ruby_version = run_stdout("env PATH=#{old_system_path}:#{bundler_path}/bin GEM_PATH=#{bundler_path} bundle platform --ruby").chomp
    end

    if @ruby_version == "No ruby version specified" && ENV['RUBY_VERSION']
      # for backwards compatibility.
      # this will go away in the future
      @ruby_version = ENV['RUBY_VERSION']
      @ruby_version_env_var = true
    elsif @ruby_version == "No ruby version specified"
      if new_app?
        @ruby_version = DEFAULT_RUBY_VERSION
      elsif !@metadata.exists?("buildpack_ruby_version")
        @ruby_version = "ruby-1.9.2"
      else
        @ruby_version = @metadata.read("buildpack_ruby_version").chomp
      end
    else
      @ruby_version = @ruby_version.sub('(', '').sub(')', '').split.join('-')
    end

    @ruby_version
  end

  # determine if we're using rbx
  # @return [Boolean] true if we are and false if we aren't
  def ruby_version_rbx?
    ruby_version ? ruby_version.match(/rbx-/) : false
  end

  # determine if we're using jruby
  # @return [Boolean] true if we are and false if we aren't
  def ruby_version_jruby?
    @ruby_version_jruby ||= ruby_version ? ruby_version.match(/jruby-/) : false
  end

  # default JAVA_OPTS
  # return [String] string of JAVA_OPTS
  def default_java_opts
    "-Xmx384m -Xss512k -XX:+UseCompressedOops -Dfile.encoding=UTF-8"
  end

  # default JRUBY_OPTS
  # return [String] string of JRUBY_OPTS
  def default_jruby_opts
    "-Xcompile.invokedynamic=true"
  end

  # default JAVA_TOOL_OPTIONS
  # return [String] string of JAVA_TOOL_OPTIONS
  def default_java_tool_options
    "-Djava.rmi.server.useCodebaseOnly=true"
  end

  # list the available valid ruby versions
  # @note the value is memoized
  # @return [Array] list of Strings of the ruby versions available
  def ruby_versions
    return @ruby_versions if @ruby_versions

    Dir.mktmpdir("ruby_versions-") do |tmpdir|
      Dir.chdir(tmpdir) do
        run("curl -O #{VENDOR_URL}/ruby_versions.yml")
        @ruby_versions = YAML::load_file("ruby_versions.yml")
      end
    end

    @ruby_versions
  end

  # sets up the environment variables for the build process
  def setup_language_pack_environment
    setup_ruby_install_env

    config_vars = default_config_vars.each do |key, value|
      ENV[key] ||= value
    end
    ENV["GEM_HOME"] = slug_vendor_base
    ENV["PATH"]     = "#{ruby_install_binstub_path}:#{config_vars["PATH"]}"
  end

  # sets up the profile.d script for this buildpack
  def setup_profiled
    set_env_override "GEM_PATH", "$HOME/#{slug_vendor_base}:$GEM_PATH"
    set_env_default  "LANG",     "en_US.UTF-8"
    set_env_override "PATH",     "$HOME/bin:$HOME/#{slug_vendor_base}/bin:$PATH"

    if ruby_version_jruby?
      set_env_default "JAVA_OPTS", default_java_opts
      set_env_default "JRUBY_OPTS", default_jruby_opts
      set_env_default "JAVA_TOOL_OPTIONS", default_java_tool_options
    end
  end

  # determines if a build ruby is required
  # @return [Boolean] true if a build ruby is required
  def build_ruby?
    @build_ruby ||= !ruby_version_rbx? && !ruby_version_jruby? && !%w{ruby-1.9.3 ruby-2.0.0}.include?(ruby_version)
  end

  # install the vendored ruby
  # @return [Boolean] true if it installs the vendored ruby and false otherwise
  def install_ruby
    return false unless ruby_version

    invalid_ruby_version_message = <<ERROR
Invalid RUBY_VERSION specified: #{ruby_version}
Valid versions: #{ruby_versions.join(", ")}
ERROR

    if build_ruby?
      FileUtils.mkdir_p(build_ruby_path)
      Dir.chdir(build_ruby_path) do
        ruby_vm = ruby_version_rbx? ? "rbx" : "ruby"
        run("curl #{VENDOR_URL}/#{ruby_version.sub(ruby_vm, "#{ruby_vm}-build")}.tgz -s -o - | tar zxf -")
      end
      error invalid_ruby_version_message unless $?.success?
    end

    FileUtils.mkdir_p(slug_vendor_ruby)
    Dir.chdir(slug_vendor_ruby) do
      run("curl #{VENDOR_URL}/#{ruby_version}.tgz -s -o - | tar zxf -")
    end
    error invalid_ruby_version_message unless $?.success?

    bin_dir = "bin"
    FileUtils.mkdir_p bin_dir
    Dir["#{slug_vendor_ruby}/bin/*"].each do |bin|
      run("ln -s ../#{bin} #{bin_dir}")
    end

    @metadata.write("buildpack_ruby_version", ruby_version)

    if !@ruby_version_env_var
      topic "Using Ruby version: #{ruby_version}"
    else
      topic "Using RUBY_VERSION: #{ruby_version}"
      puts  "WARNING: RUBY_VERSION support has been deprecated and will be removed entirely on August 1, 2012."
      puts  "See https://devcenter.heroku.com/articles/ruby-versions#selecting_a_version_of_ruby for more information."
    end

    true
  end

  def new_app?
    !File.exist?("vendor/heroku")
  end

  # vendors JVM into the slug for JRuby
  def install_jvm
    if ruby_version_jruby?
      topic "Installing JVM: #{JVM_VERSION}"

      FileUtils.mkdir_p(slug_vendor_jvm)
      Dir.chdir(slug_vendor_jvm) do
        run("curl #{JVM_BASE_URL}/#{JVM_VERSION}.tar.gz -s -o - | tar xzf -")
      end

      bin_dir = "bin"
      FileUtils.mkdir_p bin_dir
      Dir["#{slug_vendor_jvm}/bin/*"].each do |bin|
        run("ln -s ../#{bin} #{bin_dir}")
      end
    end
  end

  # find the ruby install path for its binstubs during build
  # @return [String] resulting path or empty string if ruby is not vendored
  def ruby_install_binstub_path
    @ruby_install_binstub_path ||=
      if build_ruby?
        "#{build_ruby_path}/bin"
      elsif ruby_version
        "#{slug_vendor_ruby}/bin"
      else
        ""
      end
  end

  # setup the environment so we can use the vendored ruby
  def setup_ruby_install_env
    ENV["PATH"] = "#{ruby_install_binstub_path}:#{ENV["PATH"]}"

    if ruby_version_jruby?
      ENV['JAVA_OPTS']  = default_java_opts
    end
  end

  # list of default gems to vendor into the slug
  # @return [Array] resulting list of gems
  def gems
    [BUNDLER_GEM_PATH]
  end

  # installs vendored gems into the slug
  def install_language_pack_gems
    FileUtils.mkdir_p(slug_vendor_base)
    Dir.chdir(slug_vendor_base) do |dir|
      gems.each do |gem|
        run("curl #{VENDOR_URL}/#{gem}.tgz -s -o - | tar xzf -")
      end
      Dir["bin/*"].each {|path| run("chmod 755 #{path}") }
    end
  end

  # default set of binaries to install
  # @return [Array] resulting list
  def binaries
    add_node_js_binary
  end

  # vendors binaries into the slug
  def install_binaries
    binaries.each {|binary| install_binary(binary) }
    Dir["bin/*"].each {|path| run("chmod +x #{path}") }
  end

  # vendors individual binary into the slug
  # @param [String] name of the binary package from S3.
  #   Example: https://s3.amazonaws.com/language-pack-ruby/node-0.4.7.tgz, where name is "node-0.4.7"
  def install_binary(name)
    bin_dir = "bin"
    FileUtils.mkdir_p bin_dir
    Dir.chdir(bin_dir) do |dir|
      run("curl #{VENDOR_URL}/#{name}.tgz -s -o - | tar xzf -")
    end
  end

  # removes a binary from the slug
  # @param [String] relative path of the binary on the slug
  def uninstall_binary(path)
    FileUtils.rm File.join('bin', File.basename(path)), :force => true
  end

  # install libyaml into the LP to be referenced for psych compilation
  # @param [String] tmpdir to store the libyaml files
  def install_libyaml(dir)
    FileUtils.mkdir_p dir
    Dir.chdir(dir) do |dir|
      run("curl #{VENDOR_URL}/#{LIBYAML_PATH}.tgz -s -o - | tar xzf -")
    end
  end

  # remove `vendor/bundle` that comes from the git repo
  # in case there are native ext.
  # users should be using `bundle pack` instead.
  # https://github.com/heroku/heroku-buildpack-ruby/issues/21
  def remove_vendor_bundle
    if File.exists?("vendor/bundle")
      topic "WARNING:  Removing `vendor/bundle`."
      puts  "Checking in `vendor/bundle` is not supported. Please remove this directory"
      puts  "and add it to your .gitignore. To vendor your gems with Bundler, use"
      puts  "`bundle pack` instead."
      FileUtils.rm_rf("vendor/bundle")
    end
  end

  # runs bundler to install the dependencies
  def build_bundler
    log("bundle") do
      bundle_without = ENV["BUNDLE_WITHOUT"] || "development:test"
      bundle_bin     = "bundle _#{BUNDLER_VERSION}_"
      bundle_command = "#{bundle_bin} install --without #{bundle_without} --path vendor/bundle --binstubs vendor/bundle/bin"

      unless File.exist?("Gemfile.lock")
        error "Gemfile.lock is required. Please run \"bundle install\" locally\nand commit your Gemfile.lock."
      end

      if has_windows_gemfile_lock?
        topic "WARNING: Removing `Gemfile.lock` because it was generated on Windows."
        puts "Bundler will do a full resolve so native gems are handled properly."
        puts "This may result in unexpected gem versions being used in your app."

        log("bundle", "has_windows_gemfile_lock")
        File.unlink("Gemfile.lock")
      else
        # using --deployment is preferred if we can
        bundle_command += " --deployment"
        cache.load ".bundle"
      end

      version = run_stdout("#{bundle_bin} version").strip
      topic("Installing dependencies using #{version}")

      load_bundler_cache

      bundler_output = ""
      Dir.mktmpdir("libyaml-") do |tmpdir|
        libyaml_dir = "#{tmpdir}/#{LIBYAML_PATH}"
        install_libyaml(libyaml_dir)

        # need to setup compile environment for the psych gem
        yaml_include   = File.expand_path("#{libyaml_dir}/include")
        yaml_lib       = File.expand_path("#{libyaml_dir}/lib")
        pwd            = run("pwd").chomp
        bundler_path   = "#{pwd}/#{slug_vendor_base}/gems/#{BUNDLER_GEM_PATH}/lib"
        # we need to set BUNDLE_CONFIG and BUNDLE_GEMFILE for
        # codon since it uses bundler.
        env_vars       = "env BUNDLE_GEMFILE=#{pwd}/Gemfile BUNDLE_CONFIG=#{pwd}/.bundle/config CPATH=#{yaml_include}:$CPATH CPPATH=#{yaml_include}:$CPPATH LIBRARY_PATH=#{yaml_lib}:$LIBRARY_PATH RUBYOPT=\"#{syck_hack}\""
<<<<<<< HEAD
        env_vars      += " BUNDLER_LIB_PATH=#{bundler_path}" if ruby_version.match(/^ruby-1\.8\.7/)
=======
        env_vars      += " BUNDLER_LIB_PATH=#{bundler_path}" if ruby_version && ruby_version.match(/^ruby-1\.8\.7/)
>>>>>>> 40508776
        puts "Running: #{bundle_command}"
        bundler_output << pipe("#{env_vars} #{bundle_command} --no-clean 2>&1")

      end

      if $?.success?
        log "bundle", :status => "success"
        puts "Cleaning up the bundler cache."
        pipe "#{bundle_bin} clean 2> /dev/null"
        cache.store ".bundle"
        cache.store "vendor/bundle"

        # Keep gem cache out of the slug
        FileUtils.rm_rf("#{slug_vendor_base}/cache")

        # symlink binstubs
        bin_dir = "bin"
        FileUtils.mkdir_p bin_dir
        Dir["#{slug_vendor_base}/bin/*"].each do |bin|
          run("ln -s ../#{bin} #{bin_dir}") unless File.exist?("#{bin_dir}/#{bin}")
        end
      else
        log "bundle", :status => "failure"
        error_message = "Failed to install gems via Bundler."
        puts "Bundler Output: #{bundler_output}"
        if bundler_output.match(/Installing sqlite3 \([\w.]+\)( with native extensions)?\s+Gem::Installer::ExtensionBuildError: ERROR: Failed to build gem native extension./)
          error_message += <<ERROR


Detected sqlite3 gem which is not supported on Heroku.
http://devcenter.heroku.com/articles/how-do-i-use-sqlite3-for-development
ERROR
        end

        error error_message
      end
    end
  end

  # RUBYOPT line that requires syck_hack file
  # @return [String] require string if needed or else an empty string
  def syck_hack
    syck_hack_file = File.expand_path(File.join(File.dirname(__FILE__), "../../vendor/syck_hack"))
    ruby_version   = run_stdout('ruby -e "puts RUBY_VERSION"').chomp
    # < 1.9.3 includes syck, so we need to use the syck hack
    if Gem::Version.new(ruby_version) < Gem::Version.new("1.9.3")
      "-r#{syck_hack_file}"
    else
      ""
    end
  end

  # writes ERB based database.yml for Rails. The database.yml uses the DATABASE_URL from the environment during runtime.
  def create_database_yml
    log("create_database_yml") do
      return unless File.directory?("config")
      topic("Writing config/database.yml to read from DATABASE_URL")
      File.open("config/database.yml", "w") do |file|
        file.puts <<-DATABASE_YML
<%

require 'cgi'
require 'uri'

begin
  uri = URI.parse(ENV["DATABASE_URL"])
rescue URI::InvalidURIError
  raise "Invalid DATABASE_URL"
end

raise "No RACK_ENV or RAILS_ENV found" unless ENV["RAILS_ENV"] || ENV["RACK_ENV"]

def attribute(name, value, force_string = false)
  if value
    value_string =
      if force_string
        '"' + value + '"'
      else
        value
      end
    "\#{name}: \#{value_string}"
  else
    ""
  end
end

adapter = uri.scheme
adapter = "postgresql" if adapter == "postgres"

database = (uri.path || "").split("/")[1]

username = uri.user
password = uri.password

host = uri.host
port = uri.port

params = CGI.parse(uri.query || "")

%>

<%= ENV["RAILS_ENV"] || ENV["RACK_ENV"] %>:
  <%= attribute "adapter",  adapter %>
  <%= attribute "database", database %>
  <%= attribute "username", username %>
  <%= attribute "password", password, true %>
  <%= attribute "host",     host %>
  <%= attribute "port",     port %>

<% params.each do |key, value| %>
  <%= key %>: <%= value.first %>
<% end %>
        DATABASE_YML
      end
    end
  end

  # add bundler to the load path
  # @note it sets a flag, so the path can only be loaded once
  def add_bundler_to_load_path
    return if @bundler_loadpath
    $: << File.expand_path(Dir["#{slug_vendor_base}/gems/bundler*/lib"].first)
    @bundler_loadpath = true
  end

  # detects whether the Gemfile.lock contains the Windows platform
  # @return [Boolean] true if the Gemfile.lock was created on Windows
  def has_windows_gemfile_lock?
    lockfile_parser.platforms.detect do |platform|
      /mingw|mswin/.match(platform.os) if platform.is_a?(Gem::Platform)
    end
  end

  # detects if a gem is in the bundle.
  # @param [String] name of the gem in question
  # @return [String, nil] if it finds the gem, it will return the line from bundle show or nil if nothing is found.
  def gem_is_bundled?(gem)
    @bundler_gems ||= lockfile_parser.specs.map(&:name)
    @bundler_gems.include?(gem)
  end

  # setup the lockfile parser
  # @return [Bundler::LockfileParser] a Bundler::LockfileParser
  def lockfile_parser
    add_bundler_to_load_path
    @lockfile_parser ||= LanguagePack::Ruby.lockfile_parser
  end

  # detects if a rake task is defined in the app
  # @param [String] the task in question
  # @return [Boolean] true if the rake task is defined in the app
  def rake_task_defined?(task)
    run("env PATH=$PATH bundle exec rake #{task} --dry-run") && $?.success?
  end

  # executes the block with GIT_DIR environment variable removed since it can mess with the current working directory git thinks it's in
  # @param [block] block to be executed in the GIT_DIR free context
  def allow_git(&blk)
    git_dir = ENV.delete("GIT_DIR") # can mess with bundler
    blk.call
    ENV["GIT_DIR"] = git_dir
  end

  # decides if we need to enable the dev database addon
  # @return [Array] the database addon if the pg gem is detected or an empty Array if it isn't.
  def add_dev_database_addon
    gem_is_bundled?("pg") ? ['heroku-postgresql:dev'] : []
  end

  # decides if we need to install the node.js binary
  # @note execjs will blow up if no JS RUNTIME is detected and is loaded.
  # @return [Array] the node.js binary path if we need it or an empty Array
  def add_node_js_binary
    gem_is_bundled?('execjs') ? [NODE_JS_BINARY_PATH] : []
  end

  def run_assets_precompile_rake_task
    if rake_task_defined?("assets:precompile")
      require 'benchmark'

      topic "Running: rake assets:precompile"
      time = Benchmark.realtime { pipe("env PATH=$PATH:bin bundle exec rake assets:precompile 2>&1") }
      if $?.success?
        puts "Asset precompilation completed (#{"%.2f" % time}s)"
      end
    end
  end

  def bundler_cache
    "vendor/bundle"
  end

  def load_bundler_cache
    cache.load "vendor"

    full_ruby_version       = run_stdout(%q(ruby -v)).chomp
    rubygems_version        = run_stdout(%q(gem -v)).chomp
    heroku_metadata         = "vendor/heroku"
    old_rubygems_version    = nil
    ruby_version_cache      = "ruby_version"
    buildpack_version_cache = "buildpack_version"
    bundler_version_cache   = "bundler_version"
    rubygems_version_cache  = "rubygems_version"

    old_rubygems_version = @metadata.read(ruby_version_cache).chomp if @metadata.exists?(ruby_version_cache)

    # fix bug from v37 deploy
    if File.exists?("vendor/ruby_version")
      puts "Broken cache detected. Purging build cache."
      cache.clear("vendor")
      FileUtils.rm_rf("vendor/ruby_version")
      purge_bundler_cache
    # fix bug introduced in v38
    elsif !@metadata.exists?(buildpack_version_cache) && @metadata.exists?(ruby_version_cache)
      puts "Broken cache detected. Purging build cache."
      purge_bundler_cache
    elsif cache.exists?(bundler_cache) && @metadata.exists?(ruby_version_cache) && full_ruby_version != @metadata.read(ruby_version_cache).chomp
      puts "Ruby version change detected. Clearing bundler cache."
      puts "Old: #{@metadata.read(ruby_version_cache).chomp}"
      puts "New: #{full_ruby_version}"
      purge_bundler_cache
    end

    # fix git gemspec bug from Bundler 1.3.0+ upgrade
    if File.exists?(bundler_cache) && !@metadata.exists?(bundler_version_cache) && !run("find vendor/bundle/*/*/bundler/gems/*/ -name *.gemspec").include?("No such file or directory")
      puts "Old bundler cache detected. Clearing bundler cache."
      purge_bundler_cache
    end

    # fix for https://github.com/heroku/heroku-buildpack-ruby/issues/86
    if (!@metadata.exists?(rubygems_version_cache) ||
          (old_rubygems_version == "2.0.0" && old_rubygems_version != rubygems_version)) &&
        @metadata.exists?(ruby_version_cache) && @metadata.read(ruby_version_cache).chomp.include?("ruby 2.0.0p0")
      puts "Updating to rubygems #{rubygems_version}. Clearing bundler cache."
      purge_bundler_cache
    end

    FileUtils.mkdir_p(heroku_metadata)
    @metadata.write(ruby_version_cache, full_ruby_version, false)
    @metadata.write(buildpack_version_cache, BUILDPACK_VERSION, false)
    @metadata.write(bundler_version_cache, BUNDLER_VERSION, false)
    @metadata.write(rubygems_version_cache, rubygems_version, false)
    @metadata.save
  end

  def purge_bundler_cache
    FileUtils.rm_rf(bundler_cache)
    cache.clear bundler_cache
    # need to reinstall language pack gems
    install_language_pack_gems
  end
end<|MERGE_RESOLUTION|>--- conflicted
+++ resolved
@@ -433,11 +433,7 @@
         # we need to set BUNDLE_CONFIG and BUNDLE_GEMFILE for
         # codon since it uses bundler.
         env_vars       = "env BUNDLE_GEMFILE=#{pwd}/Gemfile BUNDLE_CONFIG=#{pwd}/.bundle/config CPATH=#{yaml_include}:$CPATH CPPATH=#{yaml_include}:$CPPATH LIBRARY_PATH=#{yaml_lib}:$LIBRARY_PATH RUBYOPT=\"#{syck_hack}\""
-<<<<<<< HEAD
-        env_vars      += " BUNDLER_LIB_PATH=#{bundler_path}" if ruby_version.match(/^ruby-1\.8\.7/)
-=======
         env_vars      += " BUNDLER_LIB_PATH=#{bundler_path}" if ruby_version && ruby_version.match(/^ruby-1\.8\.7/)
->>>>>>> 40508776
         puts "Running: #{bundle_command}"
         bundler_output << pipe("#{env_vars} #{bundle_command} --no-clean 2>&1")
 
